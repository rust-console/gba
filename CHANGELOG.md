--- conflicted
+++ resolved
@@ -1,15 +1,9 @@
 # Changelog
 
-<<<<<<< HEAD
-* **0.12.0:**
-  * A totally new version!
-
-=======
 * **0.11.6:**
   * `on_gba` feature (default: enabled) that signals if the crate is running on a GBA.
     Limited portions of the crate *can* be used even when not on the GBA (such as in a build script).
   * `track_caller` added for fixed point math operations
->>>>>>> eca1187a
 * **0.11.5:**
   * Fixed the random number generator `next` method (https://github.com/rust-console/gba/issues/192).
   * Added optional support for the `critical-section` crate (https://github.com/rust-console/gba/pull/191)
